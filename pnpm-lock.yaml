--- conflicted
+++ resolved
@@ -1028,13 +1028,6 @@
     cpu: [x64]
     os: [win32]
 
-<<<<<<< HEAD
-  '@types/eslint-scope@3.7.7':
-    resolution: {integrity: sha512-MzMFlSLBqNF2gcHWO0G1vP/YQyfvrxZ0bF+u7mzUdZ1/xK4A4sru+nraZz5i3iEIk1l1uyicaDVTB4QbbEkAYg==}
-
-  '@types/eslint@9.6.1':
-    resolution: {integrity: sha512-FXx2pKgId/WyYo2jXw63kk7/+TY7u7AziEJxJAnSFzHlqTAS3Ync6SvgYAN/k4/PQpnnVuzoMuVnByKK2qp0ag==}
-=======
   '@scalar/core@0.3.1':
     resolution: {integrity: sha512-k5TsihZcSdVnqE6JrRFdsvePDTe2RxjE+1wHdcnyFdIPief+ZdPn2fxCTlN0ozLoe08xlY3N9DHzDaneMpX58Q==}
     engines: {node: '>=20'}
@@ -1054,7 +1047,12 @@
   '@scalar/types@0.2.1':
     resolution: {integrity: sha512-eXcxuwazLABrnCjpqE4tG+FgiCKyHhKxB4V8Bn4Uj/XCBTemRd+WSzXp0mmpGuBbqz820j5UGrlZ5cWlUWaWWw==}
     engines: {node: '>=20'}
->>>>>>> 0af72819
+
+  '@types/eslint-scope@3.7.7':
+    resolution: {integrity: sha512-MzMFlSLBqNF2gcHWO0G1vP/YQyfvrxZ0bF+u7mzUdZ1/xK4A4sru+nraZz5i3iEIk1l1uyicaDVTB4QbbEkAYg==}
+
+  '@types/eslint@9.6.1':
+    resolution: {integrity: sha512-FXx2pKgId/WyYo2jXw63kk7/+TY7u7AziEJxJAnSFzHlqTAS3Ync6SvgYAN/k4/PQpnnVuzoMuVnByKK2qp0ag==}
 
   '@types/estree@1.0.7':
     resolution: {integrity: sha512-w28IoSUCJpidD/TGviZwwMJckNESJZXFu7NBZ5YJ4mEUnNraUn9Pm8HSZm/jDF1pDWYKspWE7oVphigUPRakIQ==}
@@ -1188,34 +1186,35 @@
   abstract-logging@2.0.1:
     resolution: {integrity: sha512-2BjRTZxTPvheOvGbBslFSYOUkr+SjPtOnrLP33f+VIWLzezQpZcqVg7ja3L4dBXmzzgwT+a029jRx5PCi3JuiA==}
 
-<<<<<<< HEAD
   acorn@8.14.1:
     resolution: {integrity: sha512-OvQ/2pUDKmgfCg++xsTX1wGxfTaszcHVcTctW4UJB4hibJx2HXxxO5UmVgyjMa+ZDsiaf5wWLXYpRWMmBI0QHg==}
     engines: {node: '>=0.4.0'}
     hasBin: true
 
-  ajv-formats@2.1.1:
-    resolution: {integrity: sha512-Wx0Kx52hxE7C18hkMEggYlEifqWZtYaRgouJor+WMdPnQyEK13vgEWyVNup7SoeeoLMsr4kf5h6dOW11I15MUA==}
-    peerDependencies:
-      ajv: ^8.0.0
-=======
   ajv-draft-04@1.0.0:
     resolution: {integrity: sha512-mv00Te6nmYbRp5DCwclxtt7yV/joXJPGS7nM+97GdxvuttCOfgI3K4U25zboyeX0O+myI8ERluxQe5wljMmVIw==}
     peerDependencies:
       ajv: ^8.5.0
->>>>>>> 0af72819
     peerDependenciesMeta:
       ajv:
         optional: true
 
-  ajv-formats@3.0.1:
-    resolution: {integrity: sha512-8iUql50EUR+uUcdRQ3HDqa6EVyo3docL8g5WJ3FNcWmu62IbkGUue/pEyLBW8VGKKucTPgqeks4fIU1DA4yowQ==}
+  ajv-formats@2.1.1:
+    resolution: {integrity: sha512-Wx0Kx52hxE7C18hkMEggYlEifqWZtYaRgouJor+WMdPnQyEK13vgEWyVNup7SoeeoLMsr4kf5h6dOW11I15MUA==}
     peerDependencies:
       ajv: ^8.0.0
     peerDependenciesMeta:
       ajv:
         optional: true
 
+  ajv-formats@3.0.1:
+    resolution: {integrity: sha512-8iUql50EUR+uUcdRQ3HDqa6EVyo3docL8g5WJ3FNcWmu62IbkGUue/pEyLBW8VGKKucTPgqeks4fIU1DA4yowQ==}
+    peerDependencies:
+      ajv: ^8.0.0
+    peerDependenciesMeta:
+      ajv:
+        optional: true
+
   ajv-keywords@5.1.0:
     resolution: {integrity: sha512-YCS/JNFAUyr5vAuhk1DWm1CBxRHW9LbJ2ozWeemrIqpbsqKjHVxYPyi5GC0rjZIT5JxJ3virVTS8wk4i/Z+krw==}
     peerDependencies:
@@ -1654,13 +1653,11 @@
   get-tsconfig@4.10.0:
     resolution: {integrity: sha512-kGzZ3LWWQcGIAmg6iWvXn0ei6WDtV26wzHRMwDSzmAbcXrTEXxHy6IehI6/4eT6VRKyMP1eF1VqwrVUmE/LR7A==}
 
-<<<<<<< HEAD
+  github-slugger@2.0.0:
+    resolution: {integrity: sha512-IaOQ9puYtjrkq7Y0Ygl9KDZnrf/aiUJYUpVf89y8kyaxbRG7Y1SrX/jaumrv81vc61+kiMempujsM3Yw7w5qcw==}
+
   glob-to-regexp@0.4.1:
     resolution: {integrity: sha512-lkX1HJXwyMcprw/5YUZc2s7DrpAiHB21/V+E1rHUrVNokkvB6bqMzT0VfV6/86ZNabt1k14YOIaT7nDvOX3Iiw==}
-=======
-  github-slugger@2.0.0:
-    resolution: {integrity: sha512-IaOQ9puYtjrkq7Y0Ygl9KDZnrf/aiUJYUpVf89y8kyaxbRG7Y1SrX/jaumrv81vc61+kiMempujsM3Yw7w5qcw==}
->>>>>>> 0af72819
 
   glob@10.4.5:
     resolution: {integrity: sha512-7Bv8RF0k6xjo7d4A/PxYLbUCfb6c+Vpd2/mB2yRDlew7Jb5hEXiCD9ibfO7wpk8i4sevK6DFny9h7EYbM3/sHg==}
@@ -1756,15 +1753,13 @@
   jackspeak@3.4.3:
     resolution: {integrity: sha512-OGlZQpz2yfahA/Rd1Y8Cd9SIEsqvXkLVoSw/cgwhnhFMDbsQFeZYoJJ7bIZBS9BcamUW96asq/npPWugM+RQBw==}
 
-<<<<<<< HEAD
+  jackspeak@4.1.1:
+    resolution: {integrity: sha512-zptv57P3GpL+O0I7VdMJNBZCu+BPHVQUk55Ft8/QCJjTVxrnJHuVuX/0Bl2A6/+2oyR/ZMEuFKwmzqqZ/U5nPQ==}
+    engines: {node: 20 || >=22}
+
   jest-worker@27.5.1:
     resolution: {integrity: sha512-7vuh85V5cdDofPyxn58nrPjBktZo0u9x1g8WtjQol+jZDaE+fhN+cIvTj11GndBnMnyfrUOG1sZQxCdjKh+DKg==}
     engines: {node: '>= 10.13.0'}
-=======
-  jackspeak@4.1.1:
-    resolution: {integrity: sha512-zptv57P3GpL+O0I7VdMJNBZCu+BPHVQUk55Ft8/QCJjTVxrnJHuVuX/0Bl2A6/+2oyR/ZMEuFKwmzqqZ/U5nPQ==}
-    engines: {node: 20 || >=22}
->>>>>>> 0af72819
 
   joycon@3.1.1:
     resolution: {integrity: sha512-34wB/Y7MW7bzjKRjUKTa46I2Z7eV62Rkhva+KkopW7Qvv/OSWBqvkSY7vusOPrNuZcUG3tApvdVgNB8POj3SPw==}
@@ -1804,26 +1799,23 @@
   json-schema-traverse@1.0.0:
     resolution: {integrity: sha512-NM8/P9n3XjXhIZn1lLhkFaACTOURQXjWhV4BA/RnOv8xvgqtqpAX9IO4mRQxSx1Rlo4tqzeqb0sOlruaOy3dug==}
 
-<<<<<<< HEAD
   json5@2.2.3:
     resolution: {integrity: sha512-XmOWe7eyHYH14cLdVPoyg+GOH3rYX++KpzrylJwSW98t3Nk+U8XOl8FWKOgwtzdb8lXGf6zYwDUzeHMWfxasyg==}
     engines: {node: '>=6'}
     hasBin: true
 
+  jsonpointer@5.0.1:
+    resolution: {integrity: sha512-p/nXbhSEcu3pZRdkW1OfJhpsVtW1gd4Wa1fnQc9YLiTfAjn0312eMKimbdIQzuZl9aa9xUGaRlP9T/CJE/ditQ==}
+    engines: {node: '>=0.10.0'}
+
   kind-of@6.0.3:
     resolution: {integrity: sha512-dcS1ul+9tmeD95T+x28/ehLgd9mENa3LsvDTtzm3vyBEO7RPptvAD+t44WVXaUjTBRcrpFeFlC8WCruUR456hw==}
     engines: {node: '>=0.10.0'}
 
-=======
-  jsonpointer@5.0.1:
-    resolution: {integrity: sha512-p/nXbhSEcu3pZRdkW1OfJhpsVtW1gd4Wa1fnQc9YLiTfAjn0312eMKimbdIQzuZl9aa9xUGaRlP9T/CJE/ditQ==}
-    engines: {node: '>=0.10.0'}
-
   leven@4.0.0:
     resolution: {integrity: sha512-puehA3YKku3osqPlNuzGDUHq8WpwXupUg1V6NXdV38G+gr+gkBwFC8g1b/+YcIvp8gnqVIus+eJCH/eGsRmJNw==}
     engines: {node: ^12.20.0 || ^14.13.1 || >=16.0.0}
 
->>>>>>> 0af72819
   light-my-request@6.6.0:
     resolution: {integrity: sha512-CHYbu8RtboSIoVsHZ6Ye4cj4Aw/yg2oAFimlF7mNvfDV192LR7nDiKtSIfCuLT7KokPSTn/9kfVLm5OGN0A28A==}
 
@@ -1874,17 +1866,15 @@
   lru-cache@10.4.3:
     resolution: {integrity: sha512-JNAzZcXrCt42VGLuYz0zfAzDfAvJWW6AfYlDBQyDV5DClI2m5sAmK+OIO7s59XfsRsWHp02jAJrRadPRGTt6SQ==}
 
-<<<<<<< HEAD
-  lru-cache@5.1.1:
-    resolution: {integrity: sha512-KpNARQA3Iwv+jTA0utUVVbrh+Jlrr1Fv0e56GGzAFOXN7dk/FviaDW8LHmK52DlcH4WP2n6gI8vN1aesBFgo9w==}
-
-  magic-string@0.30.17:
-    resolution: {integrity: sha512-sNPKHvyjVf7gyjwS4xGTaW/mCnF8wnjtifKBEhxfZ7E/S8tQ0rssrwGNn6q8JH/ohItJfSQp9mBtQYuTlH5QnA==}
-=======
   lru-cache@11.1.0:
     resolution: {integrity: sha512-QIXZUBJUx+2zHUdQujWejBkcD9+cs94tLn0+YL8UrCh+D5sCXZ4c7LaEH48pNwRY3MLDgqUFyhlCyjJPf1WP0A==}
     engines: {node: 20 || >=22}
->>>>>>> 0af72819
+
+  lru-cache@5.1.1:
+    resolution: {integrity: sha512-KpNARQA3Iwv+jTA0utUVVbrh+Jlrr1Fv0e56GGzAFOXN7dk/FviaDW8LHmK52DlcH4WP2n6gI8vN1aesBFgo9w==}
+
+  magic-string@0.30.17:
+    resolution: {integrity: sha512-sNPKHvyjVf7gyjwS4xGTaW/mCnF8wnjtifKBEhxfZ7E/S8tQ0rssrwGNn6q8JH/ohItJfSQp9mBtQYuTlH5QnA==}
 
   math-intrinsics@1.1.0:
     resolution: {integrity: sha512-/IXtbwEk5HTPyEwyKX6hGkYXxM9nbj64B+ilVJnC/R6B0pH5G4V3b0pVbL7DBj4tkhBAppbQUlf6F6Xl9LHu1g==}
@@ -1932,22 +1922,19 @@
   mz@2.7.0:
     resolution: {integrity: sha512-z81GNO7nnYMEhrGh9LeymoE4+Yr0Wn5McHIZMK5cfQCl+NDX08sCZgUc9/6MHni9IWuFLm1Z3HTCXu2z9fN62Q==}
 
-<<<<<<< HEAD
   nanoid@3.3.11:
     resolution: {integrity: sha512-N8SpfPUnUp1bK+PMYW8qSWdl9U+wwNWI4QKxOYDy9JAro3WMX7p2OeVRF9v+347pnakNevPmiHhNmZ2HbFA76w==}
     engines: {node: ^10 || ^12 || ^13.7 || ^14 || >=15.0.1}
     hasBin: true
 
-  neo-async@2.6.2:
-    resolution: {integrity: sha512-Yd3UES5mWCSqR+qNT93S3UoYUkqAZ9lLg8a7g9rimsWmYGK8cVToA4/sF3RrshdyV3sAGMXVUmpMYOw+dLpOuw==}
-
-=======
   nanoid@5.1.5:
     resolution: {integrity: sha512-Ir/+ZpE9fDsNH0hQ3C68uyThDXzYcim2EqcZ8zn8Chtt1iylPT9xXJB0kPCnqzgcEGikO9RxSrh63MsmVCU7Fw==}
     engines: {node: ^18 || >=20}
     hasBin: true
 
->>>>>>> 0af72819
+  neo-async@2.6.2:
+    resolution: {integrity: sha512-Yd3UES5mWCSqR+qNT93S3UoYUkqAZ9lLg8a7g9rimsWmYGK8cVToA4/sF3RrshdyV3sAGMXVUmpMYOw+dLpOuw==}
+
   no-case@3.0.4:
     resolution: {integrity: sha512-fgAN3jGAh+RoxUGZHTSOLJIqUc2wmoBwGR4tbpNAKmmovFoWq0OdRkb0VkldReO2a2iBT/OEulG9XSUc10r3zg==}
 
@@ -2018,18 +2005,16 @@
     resolution: {integrity: sha512-Xa4Nw17FS9ApQFJ9umLiJS4orGjm7ZzwUrwamcGQuHSzDyth9boKDaycYdDcZDuqYATXw4HFXgaqWTctW/v1HA==}
     engines: {node: '>=16 || 14 >=14.18'}
 
-<<<<<<< HEAD
+  path-scurry@2.0.0:
+    resolution: {integrity: sha512-ypGJsmGtdXUOeM5u93TyeIEfEhM6s+ljAhrk5vAvSx8uyY/02OvrZnA0YNGUrPXfpJMgI1ODd3nwz8Npx4O4cg==}
+    engines: {node: 20 || >=22}
+
   pathe@2.0.3:
     resolution: {integrity: sha512-WUjGcAqP1gQacoQe+OBJsFA7Ld4DyXuUIjZ5cc75cLHvJ7dtNsTugphxIADwspS+AraAUePCKrSVtPLFj/F88w==}
 
   pathval@2.0.0:
     resolution: {integrity: sha512-vE7JKRyES09KiunauX7nd2Q9/L7lhok4smP9RZTDeD4MVs72Dp2qNFVz39Nz5a0FVEW0BJR6C0DYrq6unoziZA==}
     engines: {node: '>= 14.16'}
-=======
-  path-scurry@2.0.0:
-    resolution: {integrity: sha512-ypGJsmGtdXUOeM5u93TyeIEfEhM6s+ljAhrk5vAvSx8uyY/02OvrZnA0YNGUrPXfpJMgI1ODd3nwz8Npx4O4cg==}
-    engines: {node: 20 || >=22}
->>>>>>> 0af72819
 
   picocolors@1.1.1:
     resolution: {integrity: sha512-xceH2snhtb5M9liqDsmEw56le376mTZkEX/jEb/RxNFyegNul7eNslCXP9FDj/Lcu0X8KEyMceP2ntpaHrDEVA==}
@@ -3635,118 +3620,6 @@
   '@rollup/rollup-win32-x64-msvc@4.40.0':
     optional: true
 
-  '@types/eslint-scope@3.7.7':
-    dependencies:
-      '@types/eslint': 9.6.1
-      '@types/estree': 1.0.7
-
-  '@types/eslint@9.6.1':
-    dependencies:
-      '@types/estree': 1.0.7
-      '@types/json-schema': 7.0.15
-
-  '@types/estree@1.0.7': {}
-
-  '@types/js-yaml@4.0.9': {}
-
-  '@types/json-schema@7.0.15': {}
-
-  '@types/lodash@4.17.16': {}
-
-  '@types/node@22.14.1':
-    dependencies:
-      undici-types: 6.21.0
-
-  '@types/papaparse@5.3.15':
-    dependencies:
-      '@types/node': 22.14.1
-
-  '@types/stream-chain@2.1.0':
-    dependencies:
-      '@types/node': 22.14.1
-
-  '@types/stream-json@1.7.8':
-    dependencies:
-      '@types/node': 22.14.1
-      '@types/stream-chain': 2.1.0
-
-  '@vitest/expect@3.1.4':
-    dependencies:
-      '@vitest/spy': 3.1.4
-      '@vitest/utils': 3.1.4
-      chai: 5.2.0
-      tinyrainbow: 2.0.0
-
-  '@vitest/mocker@3.1.4(vite@6.3.5(@types/node@22.14.1)(terser@5.39.2)(tsx@4.19.3)(yaml@2.7.1))':
-    dependencies:
-      '@vitest/spy': 3.1.4
-      estree-walker: 3.0.3
-      magic-string: 0.30.17
-    optionalDependencies:
-      vite: 6.3.5(@types/node@22.14.1)(terser@5.39.2)(tsx@4.19.3)(yaml@2.7.1)
-
-  '@vitest/pretty-format@3.1.4':
-    dependencies:
-      tinyrainbow: 2.0.0
-
-  '@vitest/runner@3.1.4':
-    dependencies:
-      '@vitest/utils': 3.1.4
-      pathe: 2.0.3
-
-  '@vitest/snapshot@3.1.4':
-    dependencies:
-      '@vitest/pretty-format': 3.1.4
-      magic-string: 0.30.17
-      pathe: 2.0.3
-
-  '@vitest/spy@3.1.4':
-    dependencies:
-      tinyspy: 3.0.2
-
-  '@vitest/utils@3.1.4':
-    dependencies:
-      '@vitest/pretty-format': 3.1.4
-      loupe: 3.1.3
-      tinyrainbow: 2.0.0
-
-  '@webassemblyjs/ast@1.14.1':
-    dependencies:
-      '@webassemblyjs/helper-numbers': 1.13.2
-      '@webassemblyjs/helper-wasm-bytecode': 1.13.2
-
-  '@webassemblyjs/floating-point-hex-parser@1.13.2': {}
-
-  '@webassemblyjs/helper-api-error@1.13.2': {}
-
-  '@webassemblyjs/helper-buffer@1.14.1': {}
-
-  '@webassemblyjs/helper-numbers@1.13.2':
-    dependencies:
-      '@webassemblyjs/floating-point-hex-parser': 1.13.2
-      '@webassemblyjs/helper-api-error': 1.13.2
-      '@xtuc/long': 4.2.2
-
-  '@webassemblyjs/helper-wasm-bytecode@1.13.2': {}
-
-  '@webassemblyjs/helper-wasm-section@1.14.1':
-    dependencies:
-      '@webassemblyjs/ast': 1.14.1
-      '@webassemblyjs/helper-buffer': 1.14.1
-      '@webassemblyjs/helper-wasm-bytecode': 1.13.2
-      '@webassemblyjs/wasm-gen': 1.14.1
-
-  '@webassemblyjs/ieee754@1.13.2':
-    dependencies:
-      '@xtuc/ieee754': 1.2.0
-
-  '@webassemblyjs/leb128@1.13.2':
-    dependencies:
-      '@xtuc/long': 4.2.2
-
-<<<<<<< HEAD
-  '@webassemblyjs/utf8@1.13.2': {}
-=======
   '@scalar/core@0.3.1':
     dependencies:
       '@scalar/types': 0.2.1
@@ -3779,8 +3652,116 @@
       nanoid: 5.1.5
       zod: 3.24.1
 
+  '@types/eslint-scope@3.7.7':
+    dependencies:
+      '@types/eslint': 9.6.1
+      '@types/estree': 1.0.7
+
+  '@types/eslint@9.6.1':
+    dependencies:
+      '@types/estree': 1.0.7
+      '@types/json-schema': 7.0.15
+
   '@types/estree@1.0.7': {}
->>>>>>> 0af72819
+
+  '@types/js-yaml@4.0.9': {}
+
+  '@types/json-schema@7.0.15': {}
+
+  '@types/lodash@4.17.16': {}
+
+  '@types/node@22.14.1':
+    dependencies:
+      undici-types: 6.21.0
+
+  '@types/papaparse@5.3.15':
+    dependencies:
+      '@types/node': 22.14.1
+
+  '@types/stream-chain@2.1.0':
+    dependencies:
+      '@types/node': 22.14.1
+
+  '@types/stream-json@1.7.8':
+    dependencies:
+      '@types/node': 22.14.1
+      '@types/stream-chain': 2.1.0
+
+  '@vitest/expect@3.1.4':
+    dependencies:
+      '@vitest/spy': 3.1.4
+      '@vitest/utils': 3.1.4
+      chai: 5.2.0
+      tinyrainbow: 2.0.0
+
+  '@vitest/mocker@3.1.4(vite@6.3.5(@types/node@22.14.1)(terser@5.39.2)(tsx@4.19.3)(yaml@2.7.1))':
+    dependencies:
+      '@vitest/spy': 3.1.4
+      estree-walker: 3.0.3
+      magic-string: 0.30.17
+    optionalDependencies:
+      vite: 6.3.5(@types/node@22.14.1)(terser@5.39.2)(tsx@4.19.3)(yaml@2.7.1)
+
+  '@vitest/pretty-format@3.1.4':
+    dependencies:
+      tinyrainbow: 2.0.0
+
+  '@vitest/runner@3.1.4':
+    dependencies:
+      '@vitest/utils': 3.1.4
+      pathe: 2.0.3
+
+  '@vitest/snapshot@3.1.4':
+    dependencies:
+      '@vitest/pretty-format': 3.1.4
+      magic-string: 0.30.17
+      pathe: 2.0.3
+
+  '@vitest/spy@3.1.4':
+    dependencies:
+      tinyspy: 3.0.2
+
+  '@vitest/utils@3.1.4':
+    dependencies:
+      '@vitest/pretty-format': 3.1.4
+      loupe: 3.1.3
+      tinyrainbow: 2.0.0
+
+  '@webassemblyjs/ast@1.14.1':
+    dependencies:
+      '@webassemblyjs/helper-numbers': 1.13.2
+      '@webassemblyjs/helper-wasm-bytecode': 1.13.2
+
+  '@webassemblyjs/floating-point-hex-parser@1.13.2': {}
+
+  '@webassemblyjs/helper-api-error@1.13.2': {}
+
+  '@webassemblyjs/helper-buffer@1.14.1': {}
+
+  '@webassemblyjs/helper-numbers@1.13.2':
+    dependencies:
+      '@webassemblyjs/floating-point-hex-parser': 1.13.2
+      '@webassemblyjs/helper-api-error': 1.13.2
+      '@xtuc/long': 4.2.2
+
+  '@webassemblyjs/helper-wasm-bytecode@1.13.2': {}
+
+  '@webassemblyjs/helper-wasm-section@1.14.1':
+    dependencies:
+      '@webassemblyjs/ast': 1.14.1
+      '@webassemblyjs/helper-buffer': 1.14.1
+      '@webassemblyjs/helper-wasm-bytecode': 1.13.2
+      '@webassemblyjs/wasm-gen': 1.14.1
+
+  '@webassemblyjs/ieee754@1.13.2':
+    dependencies:
+      '@xtuc/ieee754': 1.2.0
+
+  '@webassemblyjs/leb128@1.13.2':
+    dependencies:
+      '@xtuc/long': 4.2.2
+
+  '@webassemblyjs/utf8@1.13.2': {}
 
   '@webassemblyjs/wasm-edit@1.14.1':
     dependencies:
@@ -3843,13 +3824,13 @@
 
   abstract-logging@2.0.1: {}
 
-<<<<<<< HEAD
   acorn@8.14.1: {}
 
+  ajv-draft-04@1.0.0(ajv@8.17.1):
+    optionalDependencies:
+      ajv: 8.17.1
+
   ajv-formats@2.1.1(ajv@8.17.1):
-=======
-  ajv-draft-04@1.0.0(ajv@8.17.1):
->>>>>>> 0af72819
     optionalDependencies:
       ajv: 8.17.1
 
@@ -4319,11 +4300,9 @@
     dependencies:
       resolve-pkg-maps: 1.0.0
 
-<<<<<<< HEAD
+  github-slugger@2.0.0: {}
+
   glob-to-regexp@0.4.1: {}
-=======
-  github-slugger@2.0.0: {}
->>>>>>> 0af72819
 
   glob@10.4.5:
     dependencies:
@@ -4432,17 +4411,15 @@
     optionalDependencies:
       '@pkgjs/parseargs': 0.11.0
 
-<<<<<<< HEAD
+  jackspeak@4.1.1:
+    dependencies:
+      '@isaacs/cliui': 8.0.2
+
   jest-worker@27.5.1:
     dependencies:
       '@types/node': 22.14.1
       merge-stream: 2.0.0
       supports-color: 8.1.1
-=======
-  jackspeak@4.1.1:
-    dependencies:
-      '@isaacs/cliui': 8.0.2
->>>>>>> 0af72819
 
   joycon@3.1.1: {}
 
@@ -4480,15 +4457,13 @@
 
   json-schema-traverse@1.0.0: {}
 
-<<<<<<< HEAD
   json5@2.2.3: {}
 
+  jsonpointer@5.0.1: {}
+
   kind-of@6.0.3: {}
-=======
-  jsonpointer@5.0.1: {}
 
   leven@4.0.0: {}
->>>>>>> 0af72819
 
   light-my-request@6.6.0:
     dependencies:
@@ -4530,7 +4505,8 @@
 
   lru-cache@10.4.3: {}
 
-<<<<<<< HEAD
+  lru-cache@11.1.0: {}
+
   lru-cache@5.1.1:
     dependencies:
       yallist: 3.1.1
@@ -4538,9 +4514,6 @@
   magic-string@0.30.17:
     dependencies:
       '@jridgewell/sourcemap-codec': 1.5.0
-=======
-  lru-cache@11.1.0: {}
->>>>>>> 0af72819
 
   math-intrinsics@1.1.0: {}
 
@@ -4578,13 +4551,11 @@
       object-assign: 4.1.1
       thenify-all: 1.6.0
 
-<<<<<<< HEAD
   nanoid@3.3.11: {}
 
+  nanoid@5.1.5: {}
+
   neo-async@2.6.2: {}
-=======
-  nanoid@5.1.5: {}
->>>>>>> 0af72819
 
   no-case@3.0.4:
     dependencies:
@@ -4651,16 +4622,14 @@
       lru-cache: 10.4.3
       minipass: 7.1.2
 
-<<<<<<< HEAD
-  pathe@2.0.3: {}
-
-  pathval@2.0.0: {}
-=======
   path-scurry@2.0.0:
     dependencies:
       lru-cache: 11.1.0
       minipass: 7.1.2
->>>>>>> 0af72819
+
+  pathe@2.0.3: {}
+
+  pathval@2.0.0: {}
 
   picocolors@1.1.1: {}
 
